--- conflicted
+++ resolved
@@ -4,11 +4,7 @@
 /*                                                                         */
 /*    OpenType and CFF data/program tables loader (body).                  */
 /*                                                                         */
-<<<<<<< HEAD
-/*  Copyright 1996-2001, 2002, 2003, 2004, 2005, 2006, 2007, 2008 by       */
-=======
 /*  Copyright 1996-2001, 2002, 2003, 2004, 2005, 2006, 2007, 2008, 2009 by */
->>>>>>> 77f63d23
 /*  David Turner, Robert Wilhelm, and Werner Lemberg.                      */
 /*                                                                         */
 /*  This file is part of the FreeType project, and may only be used,       */

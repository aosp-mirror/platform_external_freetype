/****************************************************************************
 *
 * ttdriver.c
 *
 *   TrueType font driver implementation (body).
 *
 * Copyright (C) 1996-2023 by
 * David Turner, Robert Wilhelm, and Werner Lemberg.
 *
 * This file is part of the FreeType project, and may only be used,
 * modified, and distributed under the terms of the FreeType project
 * license, LICENSE.TXT.  By continuing to use, modify, or distribute
 * this file you indicate that you have read the license and
 * understand and accept it fully.
 *
 */


#include <freetype/internal/ftdebug.h>
#include <freetype/internal/ftstream.h>
#include <freetype/internal/sfnt.h>
#include <freetype/internal/services/svfntfmt.h>

#ifdef TT_CONFIG_OPTION_GX_VAR_SUPPORT
#include <freetype/ftmm.h>
#include <freetype/internal/services/svmm.h>
#include <freetype/internal/services/svmetric.h>
#endif

#include <freetype/internal/services/svtteng.h>
#include <freetype/internal/services/svttglyf.h>
#include <freetype/internal/services/svprop.h>
#include <freetype/ftdriver.h>

#include "ttdriver.h"
#include "ttgload.h"
#include "ttpload.h"

#ifdef TT_CONFIG_OPTION_GX_VAR_SUPPORT
#include "ttgxvar.h"
#endif

#include "tterrors.h"


  /**************************************************************************
   *
   * The macro FT_COMPONENT is used in trace mode.  It is an implicit
   * parameter of the FT_TRACE() and FT_ERROR() macros, used to print/log
   * messages during execution.
   */
#undef  FT_COMPONENT
#define FT_COMPONENT  ttdriver


  /*
   * PROPERTY SERVICE
   *
   */
  FT_CALLBACK_DEF( FT_Error )
  tt_property_set( FT_Module    module,         /* TT_Driver */
                   const char*  property_name,
                   const void*  value,
                   FT_Bool      value_is_string )
  {
    FT_Error   error  = FT_Err_Ok;
    TT_Driver  driver = (TT_Driver)module;

#ifndef FT_CONFIG_OPTION_ENVIRONMENT_PROPERTIES
    FT_UNUSED( value_is_string );
#endif


    if ( !ft_strcmp( property_name, "interpreter-version" ) )
    {
      FT_UInt  interpreter_version;


#ifdef FT_CONFIG_OPTION_ENVIRONMENT_PROPERTIES
      if ( value_is_string )
      {
        const char*  s = (const char*)value;


        interpreter_version = (FT_UInt)ft_strtol( s, NULL, 10 );
      }
      else
#endif
      {
        FT_UInt*  iv = (FT_UInt*)value;


        interpreter_version = *iv;
      }

      switch ( interpreter_version )
      {
      case TT_INTERPRETER_VERSION_35:
        driver->interpreter_version = TT_INTERPRETER_VERSION_35;
        break;

      case TT_INTERPRETER_VERSION_38:
      case TT_INTERPRETER_VERSION_40:
#ifdef TT_SUPPORT_SUBPIXEL_HINTING_MINIMAL
        driver->interpreter_version = TT_INTERPRETER_VERSION_40;
      break;
#endif

      default:
        error = FT_ERR( Unimplemented_Feature );
      }

      return error;
    }

    FT_TRACE2(( "tt_property_set: missing property `%s'\n",
                property_name ));
    return FT_THROW( Missing_Property );
  }


  FT_CALLBACK_DEF( FT_Error )
  tt_property_get( FT_Module    module,         /* TT_Driver */
                   const char*  property_name,
                   void*        value )
  {
    FT_Error   error  = FT_Err_Ok;
    TT_Driver  driver = (TT_Driver)module;

    FT_UInt  interpreter_version = driver->interpreter_version;


    if ( !ft_strcmp( property_name, "interpreter-version" ) )
    {
      FT_UInt*  val = (FT_UInt*)value;


      *val = interpreter_version;

      return error;
    }

    FT_TRACE2(( "tt_property_get: missing property `%s'\n",
                property_name ));
    return FT_THROW( Missing_Property );
  }


  FT_DEFINE_SERVICE_PROPERTIESREC(
    tt_service_properties,

    tt_property_set,  /* FT_Properties_SetFunc set_property */
    tt_property_get   /* FT_Properties_GetFunc get_property */
  )


  /*************************************************************************/
  /*************************************************************************/
  /*************************************************************************/
  /****                                                                 ****/
  /****                                                                 ****/
  /****                          F A C E S                              ****/
  /****                                                                 ****/
  /****                                                                 ****/
  /*************************************************************************/
  /*************************************************************************/
  /*************************************************************************/


  /**************************************************************************
   *
   * @Function:
   *   tt_get_kerning
   *
   * @Description:
   *   A driver method used to return the kerning vector between two
   *   glyphs of the same face.
   *
   * @Input:
   *   face ::
   *     A handle to the source face object.
   *
   *   left_glyph ::
   *     The index of the left glyph in the kern pair.
   *
   *   right_glyph ::
   *     The index of the right glyph in the kern pair.
   *
   * @Output:
   *   kerning ::
   *     The kerning vector.  This is in font units for
   *     scalable formats, and in pixels for fixed-sizes
   *     formats.
   *
   * @Return:
   *   FreeType error code.  0 means success.
   *
   * @Note:
   *   Only horizontal layouts (left-to-right & right-to-left) are
   *   supported by this function.  Other layouts, or more sophisticated
   *   kernings, are out of scope of this method (the basic driver
   *   interface is meant to be simple).
   *
   *   They can be implemented by format-specific interfaces.
   */
  FT_CALLBACK_DEF( FT_Error )
  tt_get_kerning( FT_Face     face,        /* TT_Face */
                  FT_UInt     left_glyph,
                  FT_UInt     right_glyph,
                  FT_Vector*  kerning )
  {
    TT_Face       ttface = (TT_Face)face;
    SFNT_Service  sfnt   = (SFNT_Service)ttface->sfnt;


    kerning->x = 0;
    kerning->y = 0;

    if ( sfnt )
      kerning->x = sfnt->get_kerning( ttface, left_glyph, right_glyph );

    return 0;
  }


  FT_CALLBACK_DEF( FT_Error )
  tt_get_advances( FT_Face    face,      /* TT_Face */
                   FT_UInt    start,
                   FT_UInt    count,
                   FT_Int32   flags,
                   FT_Fixed  *advances )
  {
    FT_UInt  nn;
    TT_Face  ttface = (TT_Face)face;


    /* XXX: TODO: check for sbits */

    if ( flags & FT_LOAD_VERTICAL_LAYOUT )
    {
#ifdef TT_CONFIG_OPTION_GX_VAR_SUPPORT
      /* no fast retrieval for blended MM fonts without VVAR table */
      if ( ( FT_IS_NAMED_INSTANCE( face ) || FT_IS_VARIATION( face ) ) &&
           !( ttface->variation_support & TT_FACE_FLAG_VAR_VADVANCE )  )
        return FT_THROW( Unimplemented_Feature );
#endif

      for ( nn = 0; nn < count; nn++ )
      {
        FT_Short   tsb;
        FT_UShort  ah;


        /* since we don't need `tsb', we use zero for `yMax' parameter */
        TT_Get_VMetrics( ttface, start + nn, 0, &tsb, &ah );
        advances[nn] = ah;
      }
    }
    else
    {
#ifdef TT_CONFIG_OPTION_GX_VAR_SUPPORT
      /* no fast retrieval for blended MM fonts without HVAR table */
      if ( ( FT_IS_NAMED_INSTANCE( face ) || FT_IS_VARIATION( face ) ) &&
           !( ttface->variation_support & TT_FACE_FLAG_VAR_HADVANCE )  )
        return FT_THROW( Unimplemented_Feature );
#endif

      for ( nn = 0; nn < count; nn++ )
      {
        FT_Short   lsb;
        FT_UShort  aw;


        TT_Get_HMetrics( ttface, start + nn, &lsb, &aw );
        advances[nn] = aw;
      }
    }

    return FT_Err_Ok;
  }


  /*************************************************************************/
  /*************************************************************************/
  /*************************************************************************/
  /****                                                                 ****/
  /****                                                                 ****/
  /****                           S I Z E S                             ****/
  /****                                                                 ****/
  /****                                                                 ****/
  /*************************************************************************/
  /*************************************************************************/
  /*************************************************************************/


#ifdef TT_CONFIG_OPTION_EMBEDDED_BITMAPS

  FT_CALLBACK_DEF( FT_Error )
  tt_size_select( FT_Size   size,
                  FT_ULong  strike_index )
  {
    TT_Face   ttface = (TT_Face)size->face;
    TT_Size   ttsize = (TT_Size)size;
    FT_Error  error  = FT_Err_Ok;


    ttsize->strike_index = strike_index;

    if ( FT_IS_SCALABLE( size->face ) )
    {
      /* use the scaled metrics, even when tt_size_reset fails */
      FT_Select_Metrics( size->face, strike_index );

      tt_size_reset( ttsize ); /* ignore return value */
    }
    else
    {
      SFNT_Service      sfnt         = (SFNT_Service)ttface->sfnt;
      FT_Size_Metrics*  size_metrics = &size->metrics;


      error = sfnt->load_strike_metrics( ttface,
                                         strike_index,
                                         size_metrics );
      if ( error )
        ttsize->strike_index = 0xFFFFFFFFUL;
    }

    return error;
  }

#endif /* TT_CONFIG_OPTION_EMBEDDED_BITMAPS */


  FT_CALLBACK_DEF( FT_Error )
  tt_size_request( FT_Size          size,
                   FT_Size_Request  req )
  {
    TT_Size   ttsize = (TT_Size)size;
    FT_Error  error  = FT_Err_Ok;


#ifdef TT_CONFIG_OPTION_EMBEDDED_BITMAPS

    if ( FT_HAS_FIXED_SIZES( size->face ) )
    {
      TT_Face       ttface = (TT_Face)size->face;
      SFNT_Service  sfnt   = (SFNT_Service)ttface->sfnt;
      FT_ULong      strike_index;


      error = sfnt->set_sbit_strike( ttface, req, &strike_index );

      if ( error )
        ttsize->strike_index = 0xFFFFFFFFUL;
      else
        return tt_size_select( size, strike_index );
    }

#endif /* TT_CONFIG_OPTION_EMBEDDED_BITMAPS */

    {
      FT_Error  err = FT_Request_Metrics( size->face, req );


      if ( err )
      {
        error = err;
        goto Exit;
      }
    }

    if ( FT_IS_SCALABLE( size->face ) )
    {
      error = tt_size_reset( ttsize );

#ifdef TT_USE_BYTECODE_INTERPRETER
      /* for the `MPS' bytecode instruction we need the point size */
      if ( !error )
      {
        FT_UInt  resolution =
                   ttsize->metrics->x_ppem > ttsize->metrics->y_ppem
                     ? req->horiResolution
                     : req->vertResolution;


        /* if we don't have a resolution value, assume 72dpi */
        if ( req->type == FT_SIZE_REQUEST_TYPE_SCALES ||
             !resolution                              )
          resolution = 72;

        ttsize->point_size = FT_MulDiv( ttsize->ttmetrics.ppem,
                                        64 * 72,
                                        resolution );
      }
#endif
    }

  Exit:
    return error;
  }


  /**************************************************************************
   *
   * @Function:
   *   tt_glyph_load
   *
   * @Description:
   *   A driver method used to load a glyph within a given glyph slot.
   *
   * @Input:
   *   slot ::
   *     A handle to the target slot object where the glyph
   *     will be loaded.
   *
   *   size ::
   *     A handle to the source face size at which the glyph
   *     must be scaled, loaded, etc.
   *
   *   glyph_index ::
   *     The index of the glyph in the font file.
   *
   *   load_flags ::
   *     A flag indicating what to load for this glyph.  The
   *     FT_LOAD_XXX constants can be used to control the
   *     glyph loading process (e.g., whether the outline
   *     should be scaled, whether to load bitmaps or not,
   *     whether to hint the outline, etc).
   *
   * @Return:
   *   FreeType error code.  0 means success.
   */
  FT_CALLBACK_DEF( FT_Error )
  tt_glyph_load( FT_GlyphSlot  slot,        /* TT_GlyphSlot */
                 FT_Size       size,        /* TT_Size      */
                 FT_UInt       glyph_index,
                 FT_Int32      load_flags )
  {
    TT_GlyphSlot  ttslot = (TT_GlyphSlot)slot;
    TT_Size       ttsize = (TT_Size)size;
    FT_Face       face   = ttslot->face;
    FT_Error      error;


    if ( !slot )
      return FT_THROW( Invalid_Slot_Handle );

    if ( !size )
      return FT_THROW( Invalid_Size_Handle );

    if ( !face )
      return FT_THROW( Invalid_Face_Handle );

#ifdef FT_CONFIG_OPTION_INCREMENTAL
    if ( glyph_index >= (FT_UInt)face->num_glyphs &&
         !face->internal->incremental_interface   )
#else
    if ( glyph_index >= (FT_UInt)face->num_glyphs )
#endif
      return FT_THROW( Invalid_Argument );

    if ( load_flags & FT_LOAD_NO_HINTING )
    {
      /* both FT_LOAD_NO_HINTING and FT_LOAD_NO_AUTOHINT   */
      /* are necessary to disable hinting for tricky fonts */

      if ( FT_IS_TRICKY( face ) )
        load_flags &= ~FT_LOAD_NO_HINTING;

      if ( load_flags & FT_LOAD_NO_AUTOHINT )
        load_flags |= FT_LOAD_NO_HINTING;
    }

    if ( load_flags & ( FT_LOAD_NO_RECURSE | FT_LOAD_NO_SCALE ) )
    {
      load_flags |= FT_LOAD_NO_BITMAP | FT_LOAD_NO_SCALE;

      if ( !FT_IS_TRICKY( face ) )
        load_flags |= FT_LOAD_NO_HINTING;
    }

    /* use hinted metrics only if we load a glyph with hinting */
    ttsize->metrics = ( load_flags & FT_LOAD_NO_HINTING )
                        ? &size->metrics
                        : &ttsize->hinted_metrics;

    /* now fill in the glyph slot with outline/bitmap/layered */
    error = TT_Load_Glyph( ttsize, ttslot, glyph_index, load_flags );

    /* force drop-out mode to 2 - irrelevant now */
    /* slot->outline.dropout_mode = 2; */

    return error;
  }


  /*************************************************************************/
  /*************************************************************************/
  /*************************************************************************/
  /****                                                                 ****/
  /****                                                                 ****/
  /****                D R I V E R  I N T E R F A C E                   ****/
  /****                                                                 ****/
  /****                                                                 ****/
  /*************************************************************************/
  /*************************************************************************/
  /*************************************************************************/

#ifdef TT_CONFIG_OPTION_GX_VAR_SUPPORT

  FT_DEFINE_SERVICE_MULTIMASTERSREC(
    tt_service_gx_multi_masters,

    NULL,                  /* FT_Get_MM_Func              get_mm                     */
    NULL,                  /* FT_Set_MM_Design_Func       set_mm_design              */
    TT_Set_MM_Blend,       /* FT_Set_MM_Blend_Func        set_mm_blend               */
    TT_Get_MM_Blend,       /* FT_Get_MM_Blend_Func        get_mm_blend               */
    TT_Get_MM_Var,         /* FT_Get_MM_Var_Func          get_mm_var                 */
    TT_Set_Var_Design,     /* FT_Set_Var_Design_Func      set_var_design             */
    TT_Get_Var_Design,     /* FT_Get_Var_Design_Func      get_var_design             */
    TT_Set_Named_Instance, /* FT_Set_Named_Instance_Func  set_named_instance         */
    TT_Get_Default_Named_Instance,
                    /* FT_Get_Default_Named_Instance_Func get_default_named_instance */
    NULL,                  /* FT_Set_MM_WeightVector_Func set_mm_weightvector        */
    NULL,                  /* FT_Get_MM_WeightVector_Func get_mm_weightvector        */

    tt_construct_ps_name,  /* FT_Construct_PS_Name_Func   construct_ps_name          */
    tt_var_load_delta_set_index_mapping,
                    /* FT_Var_Load_Delta_Set_Idx_Map_Func load_delta_set_idx_map     */
    tt_var_load_item_variation_store,
                    /* FT_Var_Load_Item_Var_Store_Func    load_item_variation_store  */
    tt_var_get_item_delta, /* FT_Var_Get_Item_Delta_Func  get_item_delta             */
    tt_var_done_item_variation_store,
                    /* FT_Var_Done_Item_Var_Store_Func    done_item_variation_store  */
    tt_var_done_delta_set_index_map,
                    /* FT_Var_Done_Delta_Set_Idx_Map_Func done_delta_set_index_map   */
    tt_get_var_blend,      /* FT_Get_Var_Blend_Func       get_var_blend              */
    tt_done_blend          /* FT_Done_Blend_Func          done_blend                 */
  )

  FT_DEFINE_SERVICE_METRICSVARIATIONSREC(
    tt_service_metrics_variations,

    tt_hadvance_adjust,   /* FT_HAdvance_Adjust_Func hadvance_adjust */
    NULL,                 /* FT_LSB_Adjust_Func      lsb_adjust      */
    NULL,                 /* FT_RSB_Adjust_Func      rsb_adjust      */

    tt_vadvance_adjust,   /* FT_VAdvance_Adjust_Func vadvance_adjust */
    NULL,                 /* FT_TSB_Adjust_Func      tsb_adjust      */
    NULL,                 /* FT_BSB_Adjust_Func      bsb_adjust      */
    NULL,                 /* FT_VOrg_Adjust_Func     vorg_adjust     */

<<<<<<< HEAD
    (FT_Metrics_Adjust_Func) tt_apply_mvar,          /* metrics_adjust  */
    (FT_Size_Reset_Func)     tt_size_reset_height    /* size_reset      */
=======
    tt_apply_mvar,        /* FT_Metrics_Adjust_Func  metrics_adjust  */
    tt_size_reset_height  /* FT_Size_Reset_Func      size_reset      */
>>>>>>> 920c5502
  )

#endif /* TT_CONFIG_OPTION_GX_VAR_SUPPORT */


  static const FT_Service_TrueTypeEngineRec  tt_service_truetype_engine =
  {
#ifdef TT_USE_BYTECODE_INTERPRETER

    FT_TRUETYPE_ENGINE_TYPE_PATENTED

#else /* !TT_USE_BYTECODE_INTERPRETER */

    FT_TRUETYPE_ENGINE_TYPE_NONE

#endif /* TT_USE_BYTECODE_INTERPRETER */
  };


  FT_DEFINE_SERVICE_TTGLYFREC(
    tt_service_truetype_glyf,

    (TT_Glyf_GetLocationFunc)tt_face_get_location      /* get_location */
  )


#ifdef TT_CONFIG_OPTION_GX_VAR_SUPPORT
  FT_DEFINE_SERVICEDESCREC6(
    tt_services,

    FT_SERVICE_ID_FONT_FORMAT,        FT_FONT_FORMAT_TRUETYPE,
    FT_SERVICE_ID_MULTI_MASTERS,      &tt_service_gx_multi_masters,
    FT_SERVICE_ID_METRICS_VARIATIONS, &tt_service_metrics_variations,
    FT_SERVICE_ID_TRUETYPE_ENGINE,    &tt_service_truetype_engine,
    FT_SERVICE_ID_TT_GLYF,            &tt_service_truetype_glyf,
    FT_SERVICE_ID_PROPERTIES,         &tt_service_properties )
#else
  FT_DEFINE_SERVICEDESCREC4(
    tt_services,

    FT_SERVICE_ID_FONT_FORMAT,     FT_FONT_FORMAT_TRUETYPE,
    FT_SERVICE_ID_TRUETYPE_ENGINE, &tt_service_truetype_engine,
    FT_SERVICE_ID_TT_GLYF,         &tt_service_truetype_glyf,
    FT_SERVICE_ID_PROPERTIES,      &tt_service_properties )
#endif


  FT_CALLBACK_DEF( FT_Module_Interface )
  tt_get_interface( FT_Module    driver,    /* TT_Driver */
                    const char*  tt_interface )
  {
    FT_Library           library;
    FT_Module_Interface  result;
    FT_Module            sfntd;
    SFNT_Service         sfnt;


    result = ft_service_list_lookup( tt_services, tt_interface );
    if ( result )
      return result;

    if ( !driver )
      return NULL;
    library = driver->library;
    if ( !library )
      return NULL;

    /* only return the default interface from the SFNT module */
    sfntd = FT_Get_Module( library, "sfnt" );
    if ( sfntd )
    {
      sfnt = (SFNT_Service)( sfntd->clazz->module_interface );
      if ( sfnt )
        return sfnt->get_interface( driver, tt_interface );
    }

    return 0;
  }


  /* The FT_DriverInterface structure is defined in ftdriver.h. */

#ifdef TT_USE_BYTECODE_INTERPRETER
#define TT_HINTER_FLAG  FT_MODULE_DRIVER_HAS_HINTER
#else
#define TT_HINTER_FLAG  0
#endif

#ifdef TT_CONFIG_OPTION_EMBEDDED_BITMAPS
#define TT_SIZE_SELECT  tt_size_select
#else
#define TT_SIZE_SELECT  0
#endif

  FT_DEFINE_DRIVER(
    tt_driver_class,

      FT_MODULE_FONT_DRIVER     |
      FT_MODULE_DRIVER_SCALABLE |
      TT_HINTER_FLAG,

      sizeof ( TT_DriverRec ),

      "truetype",      /* driver name                           */
      0x10000L,        /* driver version == 1.0                 */
      0x20000L,        /* driver requires FreeType 2.0 or above */

      NULL,    /* module-specific interface */

      tt_driver_init,           /* FT_Module_Constructor  module_init   */
      tt_driver_done,           /* FT_Module_Destructor   module_done   */
      tt_get_interface,         /* FT_Module_Requester    get_interface */

    sizeof ( TT_FaceRec ),
    sizeof ( TT_SizeRec ),
    sizeof ( FT_GlyphSlotRec ),

    tt_face_init,               /* FT_Face_InitFunc  init_face */
    tt_face_done,               /* FT_Face_DoneFunc  done_face */
    tt_size_init,               /* FT_Size_InitFunc  init_size */
    tt_size_done,               /* FT_Size_DoneFunc  done_size */
    tt_slot_init,               /* FT_Slot_InitFunc  init_slot */
    NULL,                       /* FT_Slot_DoneFunc  done_slot */

    tt_glyph_load,              /* FT_Slot_LoadFunc  load_glyph */

    tt_get_kerning,             /* FT_Face_GetKerningFunc   get_kerning  */
    NULL,                       /* FT_Face_AttachFunc       attach_file  */
    tt_get_advances,            /* FT_Face_GetAdvancesFunc  get_advances */

    tt_size_request,            /* FT_Size_RequestFunc  request_size */
    TT_SIZE_SELECT              /* FT_Size_SelectFunc   select_size  */
  )


/* END */<|MERGE_RESOLUTION|>--- conflicted
+++ resolved
@@ -551,13 +551,8 @@
     NULL,                 /* FT_BSB_Adjust_Func      bsb_adjust      */
     NULL,                 /* FT_VOrg_Adjust_Func     vorg_adjust     */
 
-<<<<<<< HEAD
-    (FT_Metrics_Adjust_Func) tt_apply_mvar,          /* metrics_adjust  */
-    (FT_Size_Reset_Func)     tt_size_reset_height    /* size_reset      */
-=======
     tt_apply_mvar,        /* FT_Metrics_Adjust_Func  metrics_adjust  */
     tt_size_reset_height  /* FT_Size_Reset_Func      size_reset      */
->>>>>>> 920c5502
   )
 
 #endif /* TT_CONFIG_OPTION_GX_VAR_SUPPORT */

--- conflicted
+++ resolved
@@ -77,11 +77,7 @@
 
  /* */
 
-<<<<<<< HEAD
-#endif /* __TTPIC_H__ */
-=======
 #endif /* TTPIC_H_ */
->>>>>>> 2689da54
 
 
 /* END */
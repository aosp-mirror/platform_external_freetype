--- conflicted
+++ resolved
@@ -1438,10 +1438,6 @@
                                    is_sfnt_cid ? "cid" : "type1",
                                    aface );
   Exit:
-<<<<<<< HEAD
-    FT_Stream_Seek( stream, pos );
-    return error;
-=======
     {
       FT_Error  error1;
 
@@ -1455,7 +1451,6 @@
 
       return error;
     }
->>>>>>> 77f63d23
   }
 
 

--- conflicted
+++ resolved
@@ -3757,11 +3757,7 @@
    */
 #define FREETYPE_MAJOR  2
 #define FREETYPE_MINOR  3
-<<<<<<< HEAD
-#define FREETYPE_PATCH  8
-=======
 #define FREETYPE_PATCH  9
->>>>>>> 77f63d23
 
 
   /*************************************************************************/

--- conflicted
+++ resolved
@@ -684,16 +684,8 @@
    * [1]
    * https://www.microsoft.com/typography/cleartype/truetypecleartype.aspx
    */
-<<<<<<< HEAD
-/* #define TT_CONFIG_OPTION_SUBPIXEL_HINTING  1         */
-
 /* ANDROID: disabled */
-/* #define TT_CONFIG_OPTION_SUBPIXEL_HINTING  2         */
-
-/* #define TT_CONFIG_OPTION_SUBPIXEL_HINTING  ( 1 | 2 ) */
-=======
-#define TT_CONFIG_OPTION_SUBPIXEL_HINTING
->>>>>>> 920c5502
+/* #define TT_CONFIG_OPTION_SUBPIXEL_HINTING            */
 
 
   /**************************************************************************
